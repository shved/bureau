[package]
name = "bureau"
version = "0.1.0"
edition = "2021"

[[bin]]
name = "bureau-server"
path = "src/bin/server.rs"

[[bin]]
name = "bureau-client"
path = "src/bin/client.rs"

[[bench]]
name = "search_in_block"
harness = false

[dependencies]
<<<<<<< HEAD
anyhow = "1.0.92"
=======
anyhow = "1.0.93"
>>>>>>> 42573f81
bloomfilter = "2.0.0"
bytes = "1.8.0"
clap = { version = "4.5.20", features = ["derive"] }
crc32fast = "1.4.2"
futures = { version = "0.3.31", features = ["thread-pool"] }
tokio = { version = "1.41.1", features = ["full", "tracing"] }
tokio-stream = { version = "0.1.16", features = ["full"] }
tokio-util = { version = "0.7.12", features = ["full"] }
tracing = "0.1.40"
tracing-subscriber = { version = "0.3.18", features = ["fmt", "ansi", "env-filter", "tracing-log"] }
uuid = { version = "1.11.0", features = ["v7"] }

[dev-dependencies]
criterion = "0.5.1"
rand = "0.8.5"
random-string = "1.1.0"
tempfile = "3.14.0"<|MERGE_RESOLUTION|>--- conflicted
+++ resolved
@@ -16,11 +16,7 @@
 harness = false
 
 [dependencies]
-<<<<<<< HEAD
-anyhow = "1.0.92"
-=======
 anyhow = "1.0.93"
->>>>>>> 42573f81
 bloomfilter = "2.0.0"
 bytes = "1.8.0"
 clap = { version = "4.5.20", features = ["derive"] }
